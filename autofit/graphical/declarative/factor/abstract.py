from abc import ABC
from typing import Optional

from autofit.graphical.expectation_propagation import AbstractFactorOptimiser
from autofit.graphical.factor_graphs.factor import Factor
from autofit.mapper.prior_model.prior_model import PriorModel, AbstractPriorModel
from autofit.text.formatter import TextFormatter
from autofit.tools.namer import namer
from ..abstract import AbstractDeclarativeFactor


class AbstractModelFactor(Factor, AbstractDeclarativeFactor, ABC):
    @property
    def prior_model(self):
        return self._prior_model

    def __init__(
            self,
            prior_model: AbstractPriorModel,
            factor,
            optimiser: Optional[AbstractFactorOptimiser],
            prior_variable_dict,
            name=None
    ):
        """
        A factor in the graph that actually computes the likelihood of a model
        given values for each variable that model contains

        Parameters
        ----------
        prior_model
            A model with some dimensionality
        optimiser
            A custom optimiser that will be used to fit this factor specifically
            instead of the default optimiser
        """
        self._prior_model = prior_model
        self.optimiser = optimiser

        super().__init__(
            factor,
            **prior_variable_dict,
            name=name or namer(self.__class__.__name__)
        )

    @property
    def info(self) -> str:
        """
        Info describing this factor. Same as model info with the factor name.

        Output as part of graph.info
        """
        return f"{self.name}\n\n{self.prior_model.info}"

<<<<<<< HEAD
    def make_results_text(self, model_approx):
=======
    def make_results_text(
            self,
            model_approx
    ) -> str:
        """
        Create a string describing the posterior values after this factor
        during or after an EPOptimisation.

        Parameters
        ----------
        model_approx: EPMeanField

        Returns
        -------
        A string containing the name of this factor with the names and
        values of each associated variable in the mean field.
        """
>>>>>>> f7472642
        arguments = {
            prior: model_approx.mean_field[
                prior
            ]
            for prior
            in self.prior_model.priors
        }
        updated_model = self.prior_model.gaussian_prior_model_for_arguments(
            arguments
        )

        formatter = TextFormatter()

        for path, prior in updated_model.path_priors_tuples:
            formatter.add(
                path, prior.mean
            )
        return f"{self.name}\n\n{formatter.text}"

    def optimise(self, optimiser, **kwargs) -> PriorModel:
        """
        Optimise this factor on its own returning a PriorModel
        representing the final state of the messages.

        Parameters
        ----------
        optimiser

        Returns
        -------
        A PriorModel representing the optimised factor
        """
        return super().optimise(
            optimiser, **kwargs
        )[0]<|MERGE_RESOLUTION|>--- conflicted
+++ resolved
@@ -52,9 +52,6 @@
         """
         return f"{self.name}\n\n{self.prior_model.info}"
 
-<<<<<<< HEAD
-    def make_results_text(self, model_approx):
-=======
     def make_results_text(
             self,
             model_approx
@@ -72,7 +69,6 @@
         A string containing the name of this factor with the names and
         values of each associated variable in the mean field.
         """
->>>>>>> f7472642
         arguments = {
             prior: model_approx.mean_field[
                 prior
