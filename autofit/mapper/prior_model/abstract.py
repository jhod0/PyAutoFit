import copy
import inspect
from functools import wraps
from numbers import Number
from random import random
from typing import Tuple, Optional

import numpy as np

from autoconf import conf
from autofit import exc
from autofit.mapper import model
from autofit.mapper.model import AbstractModel
from autofit.mapper.prior.deferred import DeferredArgument
from autofit.mapper.prior.prior import GaussianPrior
from autofit.mapper.prior.prior import TuplePrior, Prior, WidthModifier, Limits
from autofit.mapper.prior_model.attribute_pair import DeferredNameValue
from autofit.mapper.prior_model.attribute_pair import cast_collection, PriorNameValue, InstanceNameValue
from autofit.mapper.prior_model.recursion import DynamicRecursionCache
from autofit.mapper.prior_model.util import PriorModelNameValue
from autofit.text import formatter as frm
from autofit.text.formatter import TextFormatter


def check_assertions(func):
    @wraps(func)
    def wrapper(s, arguments):
        # noinspection PyProtectedMember
        failed_assertions = [
            assertion
            for assertion
            in s._assertions
            if assertion is False or assertion is not True and not assertion.instance_for_arguments(
                arguments
            )
        ]
        number_of_failed_assertions = len(failed_assertions)
        if number_of_failed_assertions > 0:
            name_string = "\n".join([
                assertion.name
                for assertion
                in failed_assertions
                if hasattr(assertion, "name") and assertion.name is not None
            ])
            raise exc.FitException(
                f"{number_of_failed_assertions} assertions failed!\n{name_string}"
            )

        return func(s, arguments)

    return wrapper


class AbstractPriorModel(AbstractModel):
    """
    Abstract model that maps a set of priors to a particular class. Must be
    overridden by any prior model so that the model mapper recognises its prior \
    model attributes.
    @DynamicAttrs
    """

    def __init__(self):
        super().__init__()
        self._assertions = list()

    def add_assertion(self, assertion, name=None):
        """
        Assert that some relationship holds between physical values associated with
        priors at the point an instance is created. If this fails a FitException is
        raised causing the model to be re-sampled.
        Parameters
        ----------
        assertion
            An assertion that one prior must be greater than another.
        name
            A name describing the assertion that is logged when it is violated.
        """
        if assertion is True:
            return
        try:
            assertion.name = name
        except AttributeError:
            pass
        self._assertions.append(assertion)

    @property
    def name(self):
        return self.__class__.__name__

    # noinspection PyUnusedLocal
    @staticmethod
    def from_object(t, *args, **kwargs):
        if inspect.isclass(t):
            from .prior_model import PriorModel

            obj = object.__new__(PriorModel)
            obj.__init__(t, **kwargs)
        elif isinstance(t, list) or isinstance(t, dict):
            from autofit.mapper.prior_model import collection
            obj = object.__new__(
                collection.CollectionPriorModel
            )
            obj.__init__(t)
        else:
            obj = t
        return obj

    def instance_from_unit_vector(self, unit_vector, assert_priors_in_limits=True):
        """
        Returnss a ModelInstance, which has an attribute and class instance corresponding
        to every `PriorModel` attributed to this instance.
        This method takes as input a unit vector of parameter values, converting each to
        physical values via their priors.
        Parameters
        ----------
        unit_vector: [float]
            A unit hypercube vector that is mapped to an instance of physical values via the priors.
        Returns
        -------
        model_instance : autofit.mapper.model.ModelInstance
            An object containing reconstructed model_mapper instances
        Raises
        ------
        exc.FitException
            If any assertion attached to this object returns False.
        """
        arguments = dict(
            map(
                lambda prior_tuple, unit: (
                    prior_tuple.prior,
                    prior_tuple.prior.value_for(unit),
                ),
                self.prior_tuples_ordered_by_id,
                unit_vector,
            )
        )

        return self.instance_for_arguments(arguments, assert_priors_in_limits=assert_priors_in_limits)

    @property
    @cast_collection(PriorNameValue)
    def unique_prior_tuples(self):
        """
        Returns
        -------
        prior_tuple_dict: [(Prior, PriorTuple)]
            The set of all priors associated with this mapper
        """
        return {
            prior_tuple[1]: prior_tuple
            for prior_tuple in self.attribute_tuples_with_type(Prior)
        }.values()

    @property
    def unique_promise_tuples(self):
        from autofit.mapper.prior.promise import AbstractPromise

        return {
            prior_tuple[1]: prior_tuple
            for prior_tuple in self.attribute_tuples_with_type(AbstractPromise)
        }.values()

    @property
    @cast_collection(PriorNameValue)
    def prior_tuples_ordered_by_id(self):
        """
        Returns
        -------
        priors: [Prior]
            An ordered list of unique priors associated with this mapper
        """
        return sorted(
            list(self.unique_prior_tuples), key=lambda prior_tuple: prior_tuple.prior.id
        )

    def vector_from_unit_vector(self, unit_vector):
        """
        Parameters
        ----------
        unit_vector: [float]
            A unit hypercube vector
        Returns
        -------
        values: [float]
            A vector with values output by priors
        """
        return list(
            map(
                lambda prior_tuple, unit: prior_tuple.prior.value_for(unit),
                self.prior_tuples_ordered_by_id,
                unit_vector,
            )
        )

    def random_unit_vector_within_limits(self, lower_limit=0.0, upper_limit=1.0):
        """ Generate a random vector of unit values by drawing uniform random values between 0 and 1.
        Returns
        -------
        unit_values: [float]
            A list of unit values constructed by taking random values from each prior.
        """
        return list(np.random.uniform(low=lower_limit, high=upper_limit, size=self.prior_count))

    def random_vector_from_priors_within_limits(self, lower_limit, upper_limit):
        """ Generate a random vector of physical values by drawing uniform random values between an input lower and
        upper limit and using the model priors to map them from unit values to physical values.
        This is used for MCMC initialization, whereby the starting points of a walker(s) is confined to a restricted
        range of prior space. In particular, it is used for generate the "ball" initialization of Emcee.
        Returns
        -------
        physical_values: [float]
            A list of physical values constructed by taking the mean possible value from
            each prior.
        """

        while True:

            vector = self.vector_from_unit_vector(
                list(np.random.uniform(low=lower_limit, high=upper_limit, size=self.prior_count))
            )

            try:
                self.instance_from_vector(vector=vector)
                return vector
            except exc.PriorLimitException:
                pass

    @property
    def random_vector_from_priors(self):
        """ Generate a random vector of physical values by drawing uniform random values between 0 and 1 and using
        the model priors to map them from unit values to physical values.
        Returns
        -------
        physical_values: [float]
            A list of physical values constructed by taking random values from each prior.
        """
        return self.random_vector_from_priors_within_limits(lower_limit=0.0, upper_limit=1.0)

    @property
    def physical_values_from_prior_medians(self):
        """
        Returns
        -------
        physical_values: [float]
            A list of physical values constructed by taking the mean possible value from
            each prior.
        """
        return self.vector_from_unit_vector([0.5] * len(self.unique_prior_tuples))

    def instance_from_vector(
            self,
            vector,
            assert_priors_in_limits=True
    ):
        """
        Returnss a ModelInstance, which has an attribute and class instance corresponding
        to every `PriorModel` attributed to this instance.
        This method takes as input a physical vector of parameter values, thus omitting
        the use of priors.
        Parameters
        ----------
        vector: [float]
            A vector of physical parameter values that is mapped to an instance.
        assert_priors_in_limits
            If `True` it is checked that the physical values of priors are within set limits
        Returns
        -------
        model_instance : autofit.mapper.model.ModelInstance
            An object containing reconstructed model_mapper instances
        """
        arguments = dict(
            map(
                lambda prior_tuple, physical_unit: (prior_tuple.prior, physical_unit),
                self.prior_tuples_ordered_by_id,
                vector,
            )
        )

        return self.instance_for_arguments(
            arguments,
            assert_priors_in_limits=assert_priors_in_limits
        )

    def mapper_from_partial_prior_arguments(self, arguments):
        """
        Returnss a new model mapper from a dictionary mapping_matrix existing priors to
        new priors, keeping existing priors where no mapping is provided.
        Parameters
        ----------
        arguments: {Prior: Prior}
            A dictionary mapping_matrix priors to priors
        Returns
        -------
        model_mapper: ModelMapper
            A new model mapper with updated priors.
        """
        original_prior_dict = {prior: prior for prior in self.priors}
        return self.mapper_from_prior_arguments({**original_prior_dict, **arguments})

    def mapper_from_prior_arguments(self, arguments):
        """
        Returnss a new model mapper from a dictionary mapping_matrix existing priors to
        new priors.
        Parameters
        ----------
        arguments: {Prior: Prior}
            A dictionary mapping_matrix priors to priors
        Returns
        -------
        model_mapper: ModelMapper
            A new model mapper with updated priors.
        """
        mapper = copy.deepcopy(self)

        for prior_model_tuple in self.prior_model_tuples:
            setattr(
                mapper,
                prior_model_tuple.name,
                prior_model_tuple.prior_model.gaussian_prior_model_for_arguments(
                    arguments
                ),
            )

        return mapper

    def mapper_from_gaussian_tuples(
            self,
            tuples,
            a=None,
            r=None,
            use_errors=True,
            use_widths=True,
            no_limits=False
    ):
        """
        Returnss a new model mapper from a list of floats describing the mean values
        of gaussian priors. The widths of the new priors are taken from the
        width_config. The new gaussian priors must be provided in the same order as
        the priors associated with model.
        If a is not None then all priors are created with an absolute width of a.
        If r is not None then all priors are created with a relative width of r.
        Parameters
        ----------
        no_limits
            If `True` generated priors have infinite limits
        r
            The relative width to be assigned to gaussian priors
        a
            print(tuples[i][1], width)
            The absolute width to be assigned to gaussian priors
        use_errors : bool
            If True, the passed errors of the model components estimated in a previous `NonLinearSearch` (computed
            at the prior_passer.sigma value) are used to set the pass Gaussian Prior sigma value (if both width and
            passed errors are used, the maximum of these two values are used).
        use_widths : bool
            If True, the minimum prior widths specified in the prior configs of the model components are used to
            set the passed Gaussian Prior sigma value (if both widths and passed errors are used, the maximum of
            these two values are used).
        tuples
            A list of tuples each containing the mean and width of a prior
        Returns
        -------
        mapper: ModelMapper
            A new model mapper with all priors replaced by gaussian priors.
        """

        prior_tuples = self.prior_tuples_ordered_by_id
        prior_class_dict = self.prior_class_dict
        arguments = {}

        for i, prior_tuple in enumerate(prior_tuples):
            prior = prior_tuple.prior
            cls = prior_class_dict[prior]
            mean, sigma = tuples[i]

            name = prior_tuple.name
            # Use the name of the collection for configuration when a prior's name
            # is just a number (i.e. its position in a collection)
            if name.isdigit():
                name = self.path_for_prior(prior_tuple.prior)[-2]

            width_modifier = WidthModifier.for_class_and_attribute_name(cls, name)

            if a is not None and r is not None:
                raise exc.PriorException(
                    "Width of new priors cannot be both relative and absolute."
                )
            if a is not None:
                width = a
            elif r is not None:
                width = r * mean
            else:
                width = width_modifier(mean)

            if no_limits:
                limits = (float("-inf"), float("inf"))
            else:
                try:
                    limits = Limits.for_class_and_attributes_name(
                        cls,
                        name
                    )
                except exc.PriorException:
                    limits = prior.limits

            if use_errors and not use_widths:
                sigma = tuples[i][1]
            elif not use_errors and use_widths:
                sigma = width
            elif use_errors and use_widths:
                sigma = max(tuples[i][1], width)
            else:
                raise exc.PriorException("use_passed_errors and use_widths are both False, meeaning there is no "
                                         "way to pass priors to set up the new model's Gaussian Priors.")

            arguments[prior] = GaussianPrior(
                mean,
                sigma,
                *limits
            )

        return self.mapper_from_prior_arguments(arguments)

    def instance_from_prior_medians(self):
        """
        Returnss a list of physical values from the median values of the priors.
        Returns
        -------
        physical_values : [float]
            A list of physical values
        """
        return self.instance_from_unit_vector(
            unit_vector=[0.5] * len(self.prior_tuples)
        )

    def log_priors_from_vector(
            self,
            vector: [float],
    ):
        """
        Compute the log priors of every parameter in a vector, using the Prior of every parameter.
        The log prior values are used by Emcee to map the log likelihood to the poserior of the model.
        Parameters
        ----------
        vector : [float]
            A vector of physical parameter values.
        Returns
        -------
        log_priors : []
            An list of the log prior value of every parameter.
        """
        return list(
            map(
                lambda prior_tuple, value: prior_tuple.prior.log_prior_from_value(value=value),
                self.prior_tuples_ordered_by_id,
                vector,
            )
        )

    def random_instance(self):
        """
        Returnss a random instance of the model.
        """
        return self.instance_from_unit_vector(
            unit_vector=[random() for _ in self.prior_tuples]
        )

    @staticmethod
    @DynamicRecursionCache()
    def from_instance(instance, model_classes=tuple()):
        """
        Recursively create an prior object model from an object model.
        Parameters
        ----------
        model_classes
        instance
            A dictionary, list, class instance or model instance
        Returns
        -------
        abstract_prior_model
            A concrete child of an abstract prior model
        """
        from autofit.mapper.prior_model import collection
        if isinstance(instance, list):
            result = collection.CollectionPriorModel(
                [
                    AbstractPriorModel.from_instance(item, model_classes=model_classes)
                    for item in instance
                ]
            )
        elif isinstance(instance, model.ModelInstance):
            from autofit.mapper import model_mapper
            result = model_mapper.ModelMapper()
            for key, value in instance.dict.items():
                setattr(
                    result,
                    key,
                    AbstractPriorModel.from_instance(
                        value, model_classes=model_classes
                    ),
                )
        elif isinstance(instance, dict):
            result = collection.CollectionPriorModel(
                {
                    key: AbstractPriorModel.from_instance(
                        value, model_classes=model_classes
                    )
                    for key, value in instance.items()
                }
            )
        elif isinstance(instance, np.ndarray):
            return instance
        else:
            from .prior_model import PriorModel

            try:
                result = PriorModel(
                    instance.__class__,
                    **{
                        key: AbstractPriorModel.from_instance(
                            value, model_classes=model_classes
                        )
                        for key, value in instance.__dict__.items()
                        if key != "cls"
                    },
                )
            except AttributeError:
                return instance
        if any([isinstance(instance, cls) for cls in model_classes]):
            return result.as_model()
        return result

    @property
    @cast_collection(PriorNameValue)
    def direct_prior_tuples(self):
        return self.direct_tuples_with_type(Prior)

    @property
    @cast_collection(InstanceNameValue)
    def direct_instance_tuples(self):
        return self.direct_tuples_with_type(float)

    @property
    @cast_collection(PriorModelNameValue)
    def prior_model_tuples(self):
        return self.direct_tuples_with_type(AbstractPriorModel)

    @property
    @cast_collection(PriorNameValue)
    def tuple_prior_tuples(self):
        """
        Returns
        -------
        tuple_prior_tuples: [(String, TuplePrior)]
        """
        return self.direct_tuples_with_type(TuplePrior)

    @property
    @cast_collection(PriorNameValue)
    def direct_prior_tuples(self):
        """
        Returns
        -------
        direct_priors: [(String, Prior)]
        """
        return self.direct_tuples_with_type(Prior)

    @property
    @cast_collection(DeferredNameValue)
    def direct_deferred_tuples(self):
        return self.direct_tuples_with_type(DeferredArgument)

    @property
    @cast_collection(PriorNameValue)
    def prior_tuples(self):
        """
        Returns
        -------
        priors: [(String, Prior))]
        """
        # noinspection PyUnresolvedReferences
        return self.attribute_tuples_with_type(Prior)

    @property
    @cast_collection(PriorModelNameValue)
    def direct_prior_model_tuples(self):
        return self.direct_tuples_with_type(AbstractPriorModel)

    def __eq__(self, other):
        return (
                isinstance(other, AbstractPriorModel)
                and self.direct_prior_model_tuples == other.direct_prior_model_tuples
        )

    @property
    @cast_collection(InstanceNameValue)
    def instance_tuples(self):
        """
        Returns
        -------
        instances: [(String, instance)]
        """
        return self.attribute_tuples_with_type(float, ignore_class=Prior)

    @property
    def prior_class_dict(self):
        from autofit.mapper.prior_model.annotation import AnnotationPriorModel

        d = {prior[1]: self.cls for prior in self.prior_tuples}
        for prior_model in self.prior_model_tuples:
            if not isinstance(prior_model[1], AnnotationPriorModel):
                d.update(prior_model[1].prior_class_dict)
        return d

    def _instance_for_arguments(self, arguments):
        raise NotImplementedError()

    def instance_for_arguments(
            self,
            arguments,
            assert_priors_in_limits=True
    ):
        """
        Returns an instance of the model for a set of arguments
        Parameters
        ----------
        assert_priors_in_limits
            If true it is asserted that the physical values that replace piors are
            within their limits
        arguments: {Prior: float}
            Dictionary mapping_matrix priors to attribute analysis_path and value pairs
        Returns
        -------
            An instance of the class
        """
        if self.promise_count > 0:
            raise exc.PriorException(
                "All promises must be populated prior to instantiation"
            )
        if assert_priors_in_limits:
            for prior, value in arguments.items():
                if isinstance(value, Number):
                    prior.assert_within_limits(value)
        return self._instance_for_arguments(
            arguments
        )

    @property
    def prior_count(self):
        return len(self.unique_prior_tuples)

    @property
    def promise_count(self):
        return len(self.unique_promise_tuples)

    @property
    def variable_promise_count(self):
        return len([
            value for key, value in
            self.unique_promise_tuples
            if not value.is_instance
        ])

    @property
    def priors(self):
        return [prior_tuple.prior for prior_tuple in self.prior_tuples]

    @property
    def _prior_id_map(self):
        return {
            prior.id: prior
            for prior
            in self.priors
        }

    def prior_with_id(self, prior_id):
        return self._prior_id_map[
            prior_id
        ]

    def name_for_prior(self, prior):
        for prior_model_name, prior_model in self.direct_prior_model_tuples:
            prior_name = prior_model.name_for_prior(prior)
            if prior_name is not None:
                return "{}_{}".format(prior_model_name, prior_name)
        prior_tuples = self.prior_tuples
        for name, p in prior_tuples:
            if p == prior:
                return name

    def __hash__(self):
        return self.id

    def __add__(self, other):
        result = copy.deepcopy(self)

        for key, value in other.__dict__.items():
            if not hasattr(result, key) or isinstance(value, Prior):
                setattr(result, key, value)
                continue
            result_value = getattr(result, key)
            if isinstance(value, AbstractPriorModel):
                if isinstance(result_value, AbstractPriorModel):
                    setattr(result, key, result_value + value)
                else:
                    setattr(result, key, value)

        return result

    def copy_with_fixed_priors(self, instance, excluded_classes=tuple()):
        """
        Recursively overwrite priors in the mapper with instance values from the
        instance except where the containing class is the descendant of a listed class.
        Parameters
        ----------
        excluded_classes
            Classes that should be left model
        instance
            The best fit from the previous phase
        """
        mapper = copy.deepcopy(self)
        transfer_classes(instance, mapper, excluded_classes)
        return mapper

    @property
    def path_priors_tuples(self):
        path_priors_tuples = self.path_instance_tuples_for_class(Prior)
        return sorted(path_priors_tuples, key=lambda item: item[1].id)

    def path_for_prior(self, prior: Prior) -> Optional[Tuple[str]]:
        """
        Find a path that points at the given tuple.
        Returns the first path or None if no path is found.
        Parameters
        ----------
        prior
            A prior representing what's known about some dimension of the model.
        Returns
        -------
        A path, a series of attributes that point to one location of the prior.
        """
        for path, path_prior in self.path_priors_tuples:
            if path_prior == prior:
                return path
        return None

    @property
    def path_float_tuples(self):
        return self.path_instance_tuples_for_class(float, ignore_class=Prior)

    @property
    def unique_prior_paths(self):
        unique = {item[1]: item for item in self.path_priors_tuples}.values()
        return [item[0] for item in sorted(unique, key=lambda item: item[1].id)]

    @property
    def prior_prior_model_dict(self):
        """
        Returns
        -------
        prior_prior_model_dict: {Prior: PriorModel}
            A dictionary mapping priors to associated prior models. Each prior will only
            have one prior model; if a prior is shared by two prior models then one of
            those prior models will be in this dictionary.
        """
        return {
            prior: prior_model[1]
            for prior_model in self.prior_model_tuples + [("model", self)]
            for _, prior in prior_model[1].prior_tuples
        }

    @property
    def info(self) -> str:
        """
        Use the priors that make up the model_mapper to generate information on each
        parameter of the overall model.
        This information is extracted from each priors *model_info* property.
        """
        from autofit.mapper.prior.promise import AbstractPromise
        formatter = TextFormatter()

        for t in self.path_instance_tuples_for_class((
                Prior, float, AbstractPromise, tuple
        )):
            formatter.add(t)

        return formatter.text

    @property
    def model_component_and_parameter_names(self) -> [str]:
        """The param_names vector is a list each parameter's analysis_path, and is used
        for *corner.py* visualization.
        The parameter names are determined from the class instance names of the
        model_mapper. Latex tags are properties of each model class."""
        return [
            self.name_for_prior(
                prior
            )
            for _, prior
            in self.prior_tuples_ordered_by_id
        ]

    @property
    def parameter_names(self) -> [str]:
        """The param_names vector is a list each parameter's analysis_path, and is used
        for *corner.py* visualization.
        The parameter names are determined from the class instance names of the
        model_mapper. Latex tags are properties of each model class."""
        return [parameter_name[-1] for parameter_name in self.unique_prior_paths]

    @property
    def parameter_labels(self) -> [str]:
        """
        Returns a list of the label of every parameter in a model.

        This is used for displaying model results as text and for visualization with *corner.py*.

        The parameter labels are defined for every parameter of every model component in the config files label.ini and
        label_format.ini.
        """

        parameter_labels = []

        for parameter_name in self.parameter_names:
            parameter_label = frm.convert_name_to_label(parameter_name=parameter_name, name_to_label=True)
            parameter_labels.append(parameter_label)

        return parameter_labels

    @property
    def subscripts(self) -> [str]:
        """
        Returns a list of the model component subscripts of every parameter in a model.

        This is used for displaying model results as text and for visualization with *corner.py*.

        The class subscript labels are defined for every model component in the config file notation/label.ini.
        """

        subscripts = []

        subscript_conf = conf.instance["notation"]["label"]["subscript"]
        for prior_name, prior in self.prior_tuples_ordered_by_id:
            cls = self.prior_class_dict[prior]
            try:
<<<<<<< HEAD
                subscript = conf.instance[
                    "notation"
                ][
                    "label"
                ][
                    "subscript"
                ].family(cls)
            except KeyError:
                subscript = prior_name[0]
            subscripts.append(subscript)
=======
                subscripts.append(subscript_conf.family(cls))
            except KeyError:
                subscripts.append(cls.__name__[0])
>>>>>>> 4d311df8

        return subscripts


def transfer_classes(instance, mapper, model_classes=None):
    """
    Recursively overwrite priors in the mapper with instance values from the
    instance except where the containing class is the descendant of a listed class.
    Parameters
    ----------
    model_classes
        Classes whose descendants should not be overwritten
    instance
        The best fit from the previous phase
    mapper
        The prior model from the previous phase
    """
    from autofit.mapper.prior_model.annotation import AnnotationPriorModel

    model_classes = model_classes or []
    for key, instance_value in instance.__dict__.items():
        try:
            mapper_value = getattr(mapper, key)
            if isinstance(mapper_value, Prior) or isinstance(
                    mapper_value, AnnotationPriorModel
            ):
                setattr(mapper, key, instance_value)
                continue
            if not any(isinstance(instance_value, cls) for cls in model_classes):
                try:
                    transfer_classes(instance_value, mapper_value, model_classes)
                except AttributeError:
                    setattr(mapper, key, instance_value)
        except AttributeError:
            pass<|MERGE_RESOLUTION|>--- conflicted
+++ resolved
@@ -843,7 +843,6 @@
         for prior_name, prior in self.prior_tuples_ordered_by_id:
             cls = self.prior_class_dict[prior]
             try:
-<<<<<<< HEAD
                 subscript = conf.instance[
                     "notation"
                 ][
@@ -854,11 +853,6 @@
             except KeyError:
                 subscript = prior_name[0]
             subscripts.append(subscript)
-=======
-                subscripts.append(subscript_conf.family(cls))
-            except KeyError:
-                subscripts.append(cls.__name__[0])
->>>>>>> 4d311df8
 
         return subscripts
 
