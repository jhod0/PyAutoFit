import pytest

import autofit as af
from autofit.mock.mock import MockAnalysis
from test_autofit.non_linear.grid.test_optimizer_grid_search import MockOptimizer


def _make_grid_paths(
        grid_search,
        mapper
):
    jobs = list(
        grid_search.make_jobs(
            mapper,
            None,
            grid_priors=[
                mapper.component.one_tuple.one_tuple_0,
                mapper.component.one_tuple.one_tuple_1,
            ],
        )
    )
    return [
        job.search_instance.paths
        for job in jobs
    ]


@pytest.fixture(
    name="grid_paths"
)
def make_grid_paths(
        grid_search,
        mapper
):
    return _make_grid_paths(
        grid_search,
        mapper
    )


def test_contain_identifier(
        grid_search,
        grid_paths
):
    for paths in grid_paths:
        identifier = grid_search.paths.identifier
        output_path = paths.output_path
        assert identifier in output_path
        assert not output_path.endswith(
            identifier
        )


def test_does_not_contain_identifier(
        grid_paths
):
    for paths in grid_paths:
        assert paths.identifier not in paths.output_path


def test_distinct_identifiers(
        grid_search,
        grid_paths
):
    identifiers = {
        paths.identifier
        for paths in grid_paths
    }
    assert len(identifiers) == 100
    assert grid_search.paths.identifier not in identifiers


@pytest.fixture(
    name="database_paths"
)
def make_database_paths(
        grid_search,
        mapper,
        session
):
    grid_search.paths = af.DatabasePaths(
        session=session,
        name="grid_search"
    )

    return _make_grid_paths(
        grid_search,
        mapper
    )


<<<<<<< HEAD
def test_save_result(
        mapper,
        session
):
    search = af.SearchGridSearch(
        search=MockOptimizer(), number_of_steps=2
    )
    paths = af.DatabasePaths(
        session
    )
    search.paths = paths
    search.fit(
        model=mapper,
        analysis=MockAnalysis(),
        grid_priors=[
            mapper.component.one_tuple.one_tuple_0,
            mapper.component.one_tuple.one_tuple_1,
        ]
    )
    assert isinstance(
        paths.load_object(
            "result"
        ),
        af.GridSearchResult
=======
def test_save_instance(
        session
):
    paths = af.DatabasePaths(
        session=session
    )
    paths.save_named_instance(
        "name",
        af.Gaussian()
    )
    assert isinstance(
        paths.fit.named_instances[
            "name"
        ],
        af.Gaussian
>>>>>>> dab37737
    )


def test_paths_type(
        database_paths
):
    for path in database_paths:
        assert isinstance(
            path,
            af.DatabasePaths
        )


def test_name_prefix_tag(
        session
):
    paths = af.DatabasePaths(
        session,
        name="name",
        path_prefix="prefix",
        unique_tag="tag"
    )

    fit = paths.fit
    assert fit.name == "name"
    assert fit.path_prefix == "prefix"
    assert fit.unique_tag == "tag"<|MERGE_RESOLUTION|>--- conflicted
+++ resolved
@@ -89,7 +89,6 @@
     )
 
 
-<<<<<<< HEAD
 def test_save_result(
         mapper,
         session
@@ -114,7 +113,9 @@
             "result"
         ),
         af.GridSearchResult
-=======
+    )
+
+
 def test_save_instance(
         session
 ):
@@ -130,7 +131,7 @@
             "name"
         ],
         af.Gaussian
->>>>>>> dab37737
+
     )
 
 
